"""Plots position of subduction and ridge at the surface.

Date: 2016/26/01
"""
import numpy as np
import sys
from . import constants, misc
from .stagdata import BinData, RprofData, TimeData
from .field import plot_scalar
from scipy.signal import argrelextrema
from copy import deepcopy


def detect_plates_vzcheck(stagdat_t, stagdat_vp, stagdat_h, rprof_data,
                          args, seuil_memz):
    """detect plates and check with vz and plate size"""
    v_z = stagdat_vp.fields['w']
    v_x = stagdat_vp.fields['v']
    h2o = stagdat_h.fields['h']
    tcell = stagdat_t.fields['t']
    data = rprof_data.data
    n_z = len(v_z)
    nphi = len(v_z[0]) - 1
    radius = list(map(float, data[0:n_z, 0]))
    if args.par_nml['geometry']['shape'].lower() == 'spherical':
        rcmb = args.par_nml['geometry']['r_cmb']
    else:
        rcmb = 0.
    dphi = 1 / nphi

    # calculing radius on the grid
    radiusgrid = len(radius) * [0]
    radiusgrid.append(1)
    for i in range(1, len(radius)):
        radiusgrid[i] = 2 * radius[i - 1] - radiusgrid[i - 1]
    for i in range(len(radiusgrid)):
        radiusgrid[i] += rcmb
    for i in range(len(radius)):
        radius[i] += rcmb

    # water profile
    water_profile = n_z * [0]
    for i_z in range(n_z):
        for phi in range(nphi):
            water_profile[i_z] += h2o[i_z, phi, 0] / nphi
    # calculing tmean
    tmean = 0
    for i_r in range(len(radius)):
        for phi in range(nphi):
            tmean += (radiusgrid[i_r + 1]**2 -
                      radiusgrid[i_r] ** 2) * dphi * tcell[i_r, phi]
    tmean /= (radiusgrid[-1]**2 - rcmb**2)

    # calculing temperature on the grid and vz_mean/v_rms
    v_rms = 0
    vz_mean = 0
    tgrid = np.zeros((n_z + 1, nphi))
    for phi in range(nphi):
        tgrid[0, phi] = 1
    for i_z in range(1, n_z):
        for phi in range(nphi):
            tgrid[i_z, phi] = (
                tcell[i_z - 1, phi] *
                (radiusgrid[i_z] - radius[i_z - 1]) + tcell[i_z, phi] *
                (-radiusgrid[i_z] + radius[i_z])) / (radius[i_z] -
                                                     radius[i_z - 1])
            v_rms += (v_z[i_z, phi, 0]**2 + v_x[i_z, phi, 0]**2) / (nphi * n_z)
            vz_mean += abs(v_z[i_z, phi, 0]) / (nphi * n_z)
    v_rms = v_rms**0.5
    print(v_rms, vz_mean)

    flux_c = n_z * [0]
    for i_z in range(1, n_z - 1):
        for phi in range(nphi):
            flux_c[i_z] += (tgrid[i_z, phi] - tmean) * \
                v_z[i_z, phi, 0] * radiusgrid[i_z] * dphi

    # checking stagnant lid
    stagnant_lid = True
    max_flx = np.max(flux_c)
    for i_z in range(n_z - n_z // 20, n_z):
        if abs(flux_c[i_z]) > max_flx / 50:
            stagnant_lid = False
            break
    if stagnant_lid:
        print('stagnant lid')
        sys.exit()
    else:
        # verifying horizontal plate speed and closeness of plates
        dvphi = nphi * [0]
        dvx_thres = 16 * v_rms

        for phi in range(0, nphi):
            dvphi[phi] = (v_x[n_z - 1, phi, 0] -
                          v_x[n_z - 1, phi - 1, 0]) / ((1 + rcmb) * dphi)
        limits = []
        for phi in range(0, nphi - nphi // 33):
            mark = True
            for i in range(phi - nphi // 33, phi + nphi // 33):
                if abs(dvphi[i]) > abs(dvphi[phi]):
                    mark = False
            if mark and abs(dvphi[phi]) >= dvx_thres:
                limits.append(phi)
        for phi in range(nphi - nphi // 33 + 1, nphi):
            mark = True
            for i in range(phi - nphi // 33 - nphi, phi + nphi // 33 - nphi):
                if abs(dvphi[i]) > abs(dvphi[phi]):
                    mark = False
            if mark and abs(dvphi[phi]) >= dvx_thres:
                limits.append(phi)
        print(limits)

        # verifying vertical speed
        k = 0
        for i in range(len(limits)):
            vzm = 0
            phi = limits[i - k]
            if phi == nphi - 1:
                for i_z in range(1, n_z):
                    vzm += (abs(v_z[i_z, phi, 0]) +
                            abs(v_z[i_z, phi - 1, 0]) +
                            abs(v_z[i_z, 0, 0])) / (n_z * 3)
            else:
                for i_z in range(0, n_z):
                    vzm += (abs(v_z[i_z, phi, 0]) +
                            abs(v_z[i_z, phi - 1, 0]) +
                            abs(v_z[i_z, phi + 1, 0])) / (n_z * 3)

            if seuil_memz != 0:
                vz_thres = vz_mean * 0.1 + seuil_memz / 2
            else:
                vz_thres = vz_mean * 0
            if vzm < vz_thres:
                limits.remove(phi)
                k += 1
        print(limits)

        print('\n')
    return limits, nphi, dvphi, vz_thres, v_x[n_z - 1, :, 0], water_profile


def detect_plates(args, velocity, age, vrms_surface, file_results, timestep, time):
    """detect plates using horizontal velocity"""
    ttransit = 1.78e15  # My
    yearins = 2.16E7

    velocityfld = velocity.fields['v']
    ph_coord = velocity.ph_coord
    agefld = age.fields['a']

    dsa = args.dsa
    # we are a bit below the surface; should check if you are in the
    # mechanical/thermal boundary layer
    indsurf = np.argmin(abs((1 - dsa) - velocity.r_coord)) - 4
    vphi = velocityfld[:, :, 0]
    vph2 = 0.5 * (vphi + np.roll(vphi, 1, 1))  # interpolate to the same phi
    # velocity derivation
    dvph2 = (np.diff(vph2[indsurf, :]) / (ph_coord[0] * 2.))

    # prepare stuff to find trenches and ridges
    myorder_trench = 40
    myorder_ridge = 20  # threshold

    # finding trenches
    pom2 = deepcopy(dvph2)
    maskbigdvel = np.amin(dvph2) * 0.25  # putting threshold
    pom2[pom2 > maskbigdvel] = maskbigdvel   # user putting threshold
    argless_dv = argrelextrema(
        pom2, np.less, order=myorder_trench, mode='wrap')[0]
    trench = ph_coord[argless_dv]
    velocity_trench = vph2[indsurf, argless_dv]
    dv_trench = dvph2[argless_dv]

    # finding ridges
    pom2 = deepcopy(dvph2)
    masksmalldvel = np.amax(dvph2) * 0.2  # putting threshold
    pom2[pom2 < masksmalldvel] = masksmalldvel
    arggreat_dv = argrelextrema(
        pom2, np.greater, order=myorder_ridge, mode='wrap')[0]
    ridge = ph_coord[arggreat_dv]

    # elimination of ridges that are too close to trench
    argdel = []
    if len(trench) and len(ridge):
        for i in range(len(ridge)):
            mdistance = np.amin(abs(trench - ridge[i]))
            if mdistance < 0.016:
                argdel.append(i)
        if argdel:
            print('deleting from ridge', trench, ridge[argdel])
            ridge = np.delete(ridge, np.array(argdel))
            arggreat_dv = np.delete(arggreat_dv, np.array(argdel))

    dv_ridge = dvph2[arggreat_dv]
    age_surface = np.ma.masked_where(agefld[indsurf, :] < 0.00001, 
                                     agefld[indsurf, :])
    age_surface_dim = age_surface * vrms_surface * ttransit / yearins / 1.e6
    agetrench = age_surface_dim[argless_dv]  # age at the trench

<<<<<<< HEAD
    # writing the output into a file, all time steps are in one file
    for itrench in np.arange(len(trench)):
      file_results.write("%7.0f %11.7f %10.6f %9.2f %9.2f \n" % (
                                timestep,
                                velocity.ti_ad,
                                trench[itrench],
                                velocity_trench[itrench],
                                agetrench[itrench]
                                ))
=======
    # writing the output into a file, all time steps are in one file  
    for ii in np.arange(len(trench)):
      file_results.write("%7.0f %9.2f %11.7f %10.6f %9.2f %9.2f \n" % ( \
                                     timestep,        \
                                     time,          \
                                     velocity.ti_ad,     \
                                     trench[ii],  \
                                     velocity_trench[ii], \
                                     agetrench[ii] \
                                     ))
>>>>>>> 1de61e93

    return trench, ridge, agetrench, dv_trench, dv_ridge


def plot_plates(args, velocity, temp, conc, age, timestep, time, vrms_surface,
            trench, ridge, agetrench, dv_trench, dv_ridge, file_results_subd):
    """handle ploting stuffs"""
    plt = args.plt
    lwd = args.linewidth
    ttransit = 1.78e15  # My
    yearins = 2.16E7
    dsa = args.dsa
    plot_age = True
    velocityfld = velocity.fields['v']
    tempfld = temp.fields['t']
    concfld = conc.fields['c']
    agefld = age.fields['a']

    # if stgdat.par_type == 'vp':
    #     fld = fld[:, :, 0]
    newline = tempfld[:, 0, 0]
    tempfld = np.vstack([tempfld[:, :, 0].T, newline]).T
    newline = concfld[:, 0, 0]
    concfld = np.vstack([concfld[:, :, 0].T, newline]).T
    newline = agefld[:, 0, 0]
    agefld = np.vstack([agefld[:, :, 0].T, newline]).T

    # we are a bit below the surface; delete "-some number" to be just below
    # the surface (that is considered plane here); should check if you are in
    # the mechanical/thermal boundary layer
    indsurf = np.argmin(abs((1 - dsa) - temp.r_coord)) - 4
    # depth to detect the continents
    indcont = np.argmin(abs((1 - dsa) - np.array(velocity.r_coord))) - 10
    continents = np.ma.masked_where(
        np.logical_or(concfld[indcont, :-1] < 3, concfld[indcont, :-1] > 4),
        concfld[indcont, :-1])
    # masked array, only continents are true
    continentsall = continents / continents
    # if(vp.r_coord[indsurf]>1.-dsa):
    #    print 'WARNING lowering index for surface'
    #    indsurf=indsurf-1
    # if verbose_figures:
    # age just below the surface
    if plot_age:
        age_surface = np.ma.masked_where(
            agefld[indsurf, :] < 0.00001, agefld[indsurf, :])
        age_surface_dim = age_surface * vrms_surface * ttransit / yearins / 1.e6

    ph_coord = conc.ph_coord

    # velocity
    vphi = velocityfld[:, :, 0]
    vph2 = 0.5 * (vphi + np.roll(vphi, 1, 1))  # interpolate to the same phi
    dvph2 = (np.diff(vph2[indsurf, :]) / (ph_coord[0] * 2.))
    # dvph2=dvph2/amax(abs(dvph2))  # normalization

    # plotting
    _, (ax1, ax2, ax3, ax4) = plt.subplots(4, 1, sharex=True, figsize=(10, 12))
    ax1.plot(ph_coord[:-1], concfld[indsurf, :-1],
             color='g', linewidth=lwd, label='Conc')
    ax2.plot(ph_coord[:-1], tempfld[indsurf, :-1],
             color='m', linewidth=lwd, label='Temp')
    ax3.plot(ph_coord[:-1] + ph_coord[0], dvph2,
             color='c', linewidth=lwd, label='dv')
    ax4.plot(ph_coord[:-1], vph2[indsurf, :-1], linewidth=lwd, label='Vel')

    velocitymin = -5000
    velocitymax = 5000
    ax1.fill_between(
        ph_coord[:-1], continents, 1., facecolor='#8B6914', alpha=0.2)
    ax2.fill_between(
        ph_coord[:-1], continentsall, 0., facecolor='#8B6914', alpha=0.2)
    ax2.set_ylim(0, 1)
    ax3.fill_between(
        ph_coord[:-1], continentsall * round(1.5 * np.amax(dvph2), 1),
        round(np.amin(dvph2) * 1.1, 1), facecolor='#8B6914', alpha=0.2)
    ax3.set_ylim(
        round(np.amin(dvph2) * 1.1, 1), round(1.5 * np.amax(dvph2), 1))
    ax4.fill_between(
<<<<<<< HEAD
        ph_coord[:-1], continentsall * velocitymax, velocitymin,  
        facecolor='#8B6914', alpha=0.2)
    ax4.set_ylim(velocitymin, velocitymax)

    ax1.set_ylabel("Concentration",fontsize=args.fontsize)
    ax2.set_ylabel("Temperature",fontsize=args.fontsize)
    ax3.set_ylabel("dv",fontsize=args.fontsize)
    ax4.set_ylabel("Velocity",fontsize=args.fontsize)
    ax1.set_title(timestep,fontsize=args.fontsize)
    ax1.text(0.95, 1.07, str(round(time,0)) + ' My',
            transform=ax1.transAxes, fontsize=args.fontsize)
=======
        ph_coord[:-1], continentsall * velocitymax,velocitymin, facecolor='#8B6914', alpha=0.2)
    ax4.set_ylim(velocitymin, velocitymax)

    ax1.set_ylabel("Concentration", fontsize=args.fontsize)
    ax2.set_ylabel("Temperature", fontsize=args.fontsize)
    ax3.set_ylabel("dv", fontsize=args.fontsize)
    ax4.set_ylabel("Velocity", fontsize=args.fontsize)
    ax1.set_title(timestep, fontsize=args.fontsize)
    ax1.text(0.95,1.07,str(round(time,0))+' My', 
             transform=ax1.transAxes, fontsize=args.fontsize)
>>>>>>> 1de61e93

    # topography
    fname = misc.stag_file(args, 'sc', timestep=temp.step, suffix='.dat')
    topo = np.genfromtxt(fname)
    # rescaling topography!
    topo[:, 1] = topo[:, 1] / (1. - dsa)
    topomin = -40
    topomax = 100
    # majorLocator = MultipleLocator(20)

    ax31 = ax3.twinx()
    ax31.set_ylabel("Topography [km]", fontsize=args.fontsize)
<<<<<<< HEAD
    ax31.plot(topo[:, 0],
            topo[:, 1] * args.par_nml['geometry']['d_dimensional'] / 1000.,
            color='black', alpha=0.4)
=======
    ax31.plot(topo[:, 0], topo[:, 1] * args.par_nml['geometry']['d_dimensional']/1000., color='black', alpha=0.4)
>>>>>>> 1de61e93
    ax31.set_ylim(topomin, topomax)
    ax31.grid()
    ax3.scatter(trench, dv_trench, c='red')
    ax3.scatter(ridge, dv_ridge, c='green')

    for i in range(len(trench)):
        ax4.axvline(
            x=trench[i], ymin=velocitymin, ymax=velocitymax,
            color='red', ls='dashed', alpha=0.4)
    for i in range(len(ridge)):
        ax4.axvline(
            x=ridge[i], ymin=velocitymin, ymax=velocitymax,
            color='green', ls='dashed', alpha=0.4)
    ax1.set_xlim(0, 2 * np.pi)

    figname = misc.out_name(args, 'surf').format(temp.step) + '.pdf'
    plt.savefig(figname, format='PDF')
    plt.close()

    # plotting only velocity and topography
    _, (ax1, ax2) = plt.subplots(2, 1, sharex=True, figsize=(12, 8))
    ax1.plot(ph_coord[:-1], vph2[indsurf, :-1], linewidth=lwd, label='Vel')
    ax1.axhline(y=0, xmin=0, xmax=2 * np.pi,
                color='black', ls='solid', alpha=0.2)
    ax1.set_ylim(velocitymin, velocitymax)
<<<<<<< HEAD
    ax1.set_ylabel("Velocity",fontsize=args.fontsize)
    ax1.text(0.95, 1.07, str(round(time,0)) + ' My',
            transform=ax1.transAxes, fontsize=args.fontsize)

    times_subd = []
    age_subd = []
    distance_subd = [] 
    ph_trench_subd = []
    ph_cont_subd = []
=======
    ax1.set_ylabel("Velocity", fontsize=args.fontsize)
    ax1.text(0.95, 1.07, str(round(time,0)) + ' My',
             transform=ax1.transAxes, fontsize=args.fontsize)

    times_subd=[]
    age_subd=[]
    distance_subd=[] 
    ph_trench_subd=[]
    ph_cont_subd=[]
>>>>>>> 1de61e93
    for i in range(len(trench)):
        ax1.axvline(
            x=trench[i], ymin=topomin, ymax=topomax,
            color='red', ls='dashed', alpha=0.4)
        # detection of the distance in between subduction and continent
        ph_coord_noendpoint = ph_coord[:-1]
        distancecont = min(
            abs(ph_coord_noendpoint[continentsall == 1] - trench[i]))
        argdistancecont = np.argmin(
            abs(ph_coord_noendpoint[continentsall == 1] - trench[i]))
        continentpos = ph_coord_noendpoint[continentsall == 1][argdistancecont]

        ph_trench_subd.append(trench[i])
        age_subd.append(agetrench[i])
        ph_cont_subd.append(continentpos)
        distance_subd.append(distancecont)
        times_subd.append(temp.ti_ad)

        # continent is on the left
        if (continentpos - trench[i]) < 0:
            ax1.annotate('', xy=(trench[i] - distancecont, 2000),
                                xycoords='data', xytext=(trench[i], 2000),
                                textcoords='data',
                                arrowprops=dict(arrowstyle="->", lw="2",
                                                shrinkA=0, shrinkB=0))
        else:  # continent is on the right
            ax1.annotate('', xy=(trench[i] + distancecont, 2000),
                                xycoords='data', xytext=(trench[i], 2000),
                                textcoords='data',
                                arrowprops=dict(arrowstyle="->", lw="2",
                                                shrinkA=0, shrinkB=0))

    for i in range(len(ridge)):
        ax1.axvline(
            x = ridge[i], ymin = topomin, ymax = topomax,
            color='green', ls='dashed', alpha=0.4)
    ax1.fill_between(
<<<<<<< HEAD
        ph_coord[:-1], continentsall * velocitymin, velocitymax,
        facecolor='#8B6914', alpha=0.2)
=======
            ph_coord[:-1], continentsall * velocitymin, velocitymax,
            facecolor='#8B6914', alpha=0.2)
>>>>>>> 1de61e93
    ax2.set_ylabel("Topography [km]", fontsize=args.fontsize)
    ax2.axhline(y=0, xmin=0, xmax=2 * np.pi,
                color='black', ls='solid', alpha=0.2)
    ax2.plot(topo[:, 0],
        topo[:, 1] * args.par_nml['geometry']['d_dimensional'] / 1000.,
        color='black')
    ax2.set_xlim(0, 2 * np.pi)
    dtopo = deepcopy(
        topo[:, 1] * args.par_nml['geometry']['d_dimensional'] / 1000.)
    mask = dtopo > 0
    water = deepcopy(dtopo)
    water[mask] = 0
    ax2.set_ylim(topomin, topomax)
    ax2.fill_between(
        ph_coord[:-1], continentsall * topomax, topomin,
        facecolor='#8B6914', alpha=0.2)
    for i in range(len(trench)):
        ax2.axvline(
            x=trench[i], ymin=topomin, ymax=topomax,
            color='red', ls='dashed', alpha=0.4)
    for i in range(len(ridge)):
        ax2.axvline(
            x=ridge[i], ymin=topomin, ymax=topomax,
            color='green', ls='dashed', alpha=0.4)
    ax1.set_title(timestep, fontsize=args.fontsize)
    figname = misc.out_name(args, 'surftopo').format(temp.step) + '.pdf'
    plt.savefig(figname, format='PDF')
    plt.close()

    # plotting only velocity and age at surface
    if plot_age:
        _, (ax1, ax2) = plt.subplots(2, 1, sharex=True, figsize=(12, 8))
        ax1.plot(ph_coord[:-1], vph2[indsurf, :-1], linewidth=lwd, label='Vel')
        ax1.axhline(
            y=0, xmin=0, xmax=2 * np.pi,
            color='black', ls='solid', alpha=0.2)
        ax1.set_ylim(-5000, 5000)
<<<<<<< HEAD
        ax1.set_ylabel("Velocity",fontsize=args.fontsize)
        ax1.text(0.95, 1.07, str(round(time,0)) + ' My',
                transform=ax1.transAxes,fontsize=args.fontsize)
=======
        ax1.set_ylabel("Velocity", fontsize=args.fontsize)
        ax1.text(0.95, 1.07, str(round(time,0)) + ' My',
                 transform=ax1.transAxes, fontsize=args.fontsize)
>>>>>>> 1de61e93
        agemax = 500
        agemin = -50
        ax1.fill_between(
            ph_coord[:-1], continentsall * velocitymax, velocitymin,
            facecolor='#8B6914', alpha=0.2)
        for i in range(len(trench)):
            ax1.axvline(
                x=trench[i], ymin=agemin, ymax=agemax,
                color='red', ls='dashed', alpha=0.4)

            # continent is on the left
            if (ph_cont_subd[i] - trench[i]) < 0:
                ax1.annotate('', xy=(trench[i] - distance_subd[i], 2000),
                    xycoords='data', xytext=(trench[i], 2000),
                    textcoords='data',
                    arrowprops=dict(arrowstyle="->", lw="2",
                        shrinkA=0, shrinkB=0))
            else:  # continent is on the right
                ax1.annotate('', xy=(trench[i] + distance_subd[i], 2000),
                    xycoords='data', xytext=(trench[i], 2000),
                    textcoords='data',
                    arrowprops=dict(arrowstyle="->", lw="2",
                        shrinkA=0, shrinkB=0))
        for i in range(len(ridge)):
            ax1.axvline(
                x=ridge[i], ymin=agemin, ymax=agemax,
                color='green', ls='dashed', alpha=0.4)

        ax2.set_ylabel("Age [My]", fontsize=args.fontsize)
        # in dimensions
        ax2.plot(ph_coord[:-1], age_surface_dim[:-1], color='black')
        ax2.set_xlim(0, 2 * np.pi)
        ax2.fill_between(
            ph_coord[:-1], continentsall * agemax, agemin,
            facecolor='#8B6914', alpha=0.2)
        ax2.set_ylim(agemin, agemax)
        for i in range(len(trench)):
            ax2.axvline(
                x=trench[i], ymin=agemin, ymax=agemax,
                color='red', ls='dashed', alpha=0.4)
        for i in range(len(ridge)):
            ax2.axvline(
                x=ridge[i], ymin=agemin, ymax=agemax,
                color='green', ls='dashed', alpha=0.4)
        ax1.set_title(timestep, fontsize=args.fontsize)
        figname = misc.out_name(args, 'surfage').format(temp.step) + '.pdf'
        plt.savefig(figname, format='PDF')
        plt.close()


    # writing the output into a file, all time steps are in one file
    for isubd in np.arange(len(distance_subd)):
        file_results_subd.write("%6.0f %11.7f %10.6f %10.6f %10.6f %11.3f\n" % (
            timestep,
            times_subd[isubd],
            distance_subd[isubd],
            ph_trench_subd[isubd],
            ph_cont_subd[isubd],
            age_subd[isubd],
            ))

    return None


def plates_cmd(args):
    """find positions of trenches and subductions

    uses velocity field (velocity derivation)
    plots the number of plates over a designated lapse of time
    """
<<<<<<< HEAD

    ttransit = 1.78e15  # My; Earth transit time 
=======
    
    ttransit = 1.78e15  # My; Earth transit time
>>>>>>> 1de61e93
    yearins = 2.16E7

    if args.vzcheck:
        seuil_memz = 0
        nb_plates = []
        timedat = TimeData(args)
        slc = slice(*(i * args.par_nml['ioin']['save_file_framestep']
                      for i in args.timestep))
        time, ch2o = timedat.data[:, 1][slc], timedat.data[:, 27][slc]
    else:
<<<<<<< HEAD
        file_results = open(
            'results_plate_velocity_{}_{}_{}.dat'.format(*args.timestep), 'w')
        file_results.write('# it  time  ph_trench vel_trench age_trench\n')
        file_results_subd = open(
            'results_distance_subd_{}_{}_{}.dat'.format(*args.timestep), 'w')
=======
        file_results = open('results_plate_velocity_{}_{}_{}.dat'.format(*args.timestep),'w')
        file_results.write('# it  timestep  time  ph_trench vel_trench age_trench\n')
        file_results_subd = open('results_distance_subd_{}_{}_{}.dat'.format(*args.timestep),'w')
>>>>>>> 1de61e93
        file_results_subd.write('#  it      time      distance     ph_trench     ph_cont  age_trench \n')

    for timestep in range(*args.timestep):
        velocity = BinData(args, 'v', timestep)
        temp = BinData(args, 't', timestep)
        rprof_data = RprofData(args)
        print('Treating timestep', timestep)
        if args.vzcheck:
            water = BinData(args, 'h', timestep)
            rprof_data = RprofData(args)
            plt = args.plt
            limits, nphi, dvphi, seuil_memz, vphi_surf, water_profile =\
                detect_plates_vzcheck(temp, velocity, water, rprof_data,
                                      args, seuil_memz)
            limits.sort()
            sizeplates = [limits[0] + nphi - limits[-1]]
            for lim in range(1, len(limits)):
                sizeplates.append(limits[lim] - limits[lim - 1])
            lim = len(limits) * [max(dvphi)]
            plt.figure(timestep)
            plt.subplot(221)
            plt.axis([0, len(velocity.fields['w'][0]) - 1,
                      np.min(vphi_surf) * 1.2, np.max(vphi_surf) * 1.2])
            plt.plot(vphi_surf)
            plt.subplot(223)
            plt.axis(
                [0, len(velocity.fields['w'][0]) - 1,
                 np.min(dvphi) * 1.2, np.max(dvphi) * 1.2])
            plt.plot(dvphi)
            plt.scatter(limits, lim, color='red')
            plt.subplot(222)
            plt.hist(sizeplates, 10, (0, nphi / 2))
            plt.subplot(224)
            plt.plot(water_profile)
            plt.savefig('plates' + str(timestep) + '.pdf', format='PDF')

            nb_plates.append(len(limits))
            plt.close(timestep)
        else:
            conc = BinData(args, 'c', timestep)
            viscosity = BinData(args, 'n', timestep)
            age = BinData(args, 'a', timestep)
            rcmb = viscosity.rcmb

            if timestep == args.timestep[0]:
                # calculating averaged horizontal surface velocity
                # needed for redimensionalisation
                # using mean profiles
                data, tsteps = rprof_data.data, rprof_data.tsteps
                meta = constants.RPROF_VAR_LIST['u']
                cols = [meta.prof_idx]
<<<<<<< HEAD
                chunks = lambda mydata, nbz: [mydata[ii:ii + nbz] \
                        for ii in range(0, len(mydata), nbz)]
                nztot = int( np.shape(data)[0] / (np.shape(tsteps)[0]) )
                radius = np.array( chunks(np.array(data[:, 0], float) + rcmb, nztot) )
=======
                chunks = lambda mydata, nbz: [mydata[ii:ii+nbz] for ii in range(0, len(mydata), nbz)]
                nztot = int(np.shape(data)[0] / (np.shape(tsteps)[0]))
                radius = np.array(chunks(np.array(data[:, 0], float) + rcmb,nztot))
>>>>>>> 1de61e93
                donnee = np.array(data[:, cols], float)
                donnee_chunk = chunks(donnee, nztot)
                donnee_averaged = np.mean(donnee_chunk, axis = 0)
                if args.par_nml['boundaries']['air_layer']:
<<<<<<< HEAD
                    dsa = args.par_nml['boundaries']['air_thickness']
                    myarg = np.argmin( abs( radius[0, :] - radius[0, -1] + dsa )) 
                else:
                    myarg=-1
                vrms_surface = donnee_averaged[myarg, 0]

            time=temp.ti_ad * vrms_surface * ttransit / yearins / 1.e6
            trenches, ridges, agetrenches, dv_trench, dv_ridge =\
                detect_plates(args, velocity, 
                    age, vrms_surface, file_results, timestep, time)
            plot_plates(args, velocity, temp, conc, age, timestep, time,
                    vrms_surface, trenches, ridges, agetrenches,
                    dv_trench, dv_ridge, file_results_subd)
=======
                       dsa = args.par_nml['boundaries']['air_thickness']
                       myarg = np.argmin(abs(radius[0,:] - radius[0,-1] + dsa))
                else:
                       myarg=-1
                vrms_surface = donnee_averaged[myarg,0]
  
            time = temp.ti_ad * vrms_surface * ttransit / yearins / 1.e6
            trenches, ridges, agetrenches, dv_trench, dv_ridge =\
                detect_plates(args, velocity, age, vrms_surface, file_results, 
                              timestep, time)
            plot_plates(args, velocity, temp, conc, age, timestep, time, 
                        vrms_surface,trenches, ridges, agetrenches,
                        dv_trench, dv_ridge, file_results_subd)
>>>>>>> 1de61e93

            # plot viscosity field with position of trenches and ridges
            fig, axis = plot_scalar(args, viscosity, 'n')
            args.plt.figure(fig.number)
<<<<<<< HEAD
            axis.text(1., 0.9, str(round(time, 0))+' My',
                    transform=axis.transAxes,fontsize=args.fontsize)
            for itr in np.arange(len(trenches)):
                xx = (viscosity.rcmb + 1.02) * np.cos(trenches[itr])
                yy = (viscosity.rcmb + 1.02) * np.sin(trenches[itr])
                xxt = (viscosity.rcmb + 1.35) * np.cos(trenches[itr])
                yyt = (viscosity.rcmb + 1.35) * np.sin(trenches[itr])
                axis.annotate('', xy=(xx,yy), xytext=(xxt,yyt),
                    arrowprops=dict(facecolor='red', shrink=0.05))
            for iri in np.arange(len(ridges)):
                xx = (viscosity.rcmb + 1.02) * np.cos(ridges[iri])
                yy = (viscosity.rcmb + 1.02) * np.sin(ridges[iri])
                xxt = (viscosity.rcmb + 1.35) * np.cos(ridges[iri])
                yyt = (viscosity.rcmb + 1.35) * np.sin(ridges[iri])
                axis.annotate('', xy=(xx,yy), xytext=(xxt,yyt),
                    arrowprops=dict(facecolor='green', shrink=0.05))
=======
            axis.text(1., 0.9, str(round(time,0)) + ' My',
                      transform=axis.transAxes, fontsize=args.fontsize)
            for ii in np.arange(len(trenches)):
                    xx = (viscosity.rcmb + 1.02) * np.cos(trenches[ii]) 
                    yy = (viscosity.rcmb + 1.02) * np.sin(trenches[ii]) 
                    xxt = (viscosity.rcmb + 1.35) * np.cos(trenches[ii]) 
                    yyt = (viscosity.rcmb + 1.35) * np.sin(trenches[ii]) 
                    axis.annotate('', xy=(xx,yy), xytext=(xxt,yyt),
                                  arrowprops=dict(facecolor='red',shrink=0.05))
            for ii in np.arange(len(ridges)):
                    xx = (viscosity.rcmb + 1.02) * np.cos(ridges[ii]) 
                    yy = (viscosity.rcmb + 1.02) * np.sin(ridges[ii]) 
                    xxt = (viscosity.rcmb + 1.35) * np.cos(ridges[ii]) 
                    yyt = (viscosity.rcmb + 1.35) * np.sin(ridges[ii]) 
                    axis.annotate('', xy=(xx,yy), xytext=(xxt,yyt),
                                  arrowprops=dict(facecolor='green',shrink=0.05))
>>>>>>> 1de61e93
            args.plt.tight_layout()
            args.plt.savefig(
                misc.out_name(args, 'n').format(viscosity.step) + '.pdf',
                format='PDF')
            args.plt.close(fig)

    if args.timeprofile and args.vzcheck:
        for i in range(2, len(nb_plates) - 3):
            nb_plates[i] = (nb_plates[i - 2] + nb_plates[i - 1] +
                            nb_plates[i] + nb_plates[i + 1] +
                            nb_plates[i + 2]) / 5
        plt.figure(-1)
        plt.subplot(121)
        plt.axis([time[0], time[-1], 0, np.max(nb_plates)])
        plt.plot(time, nb_plates)
        plt.subplot(122)
        plt.plot(time, ch2o)
        plt.savefig('plates_{}_{}_{}.pdf'.format(*args.timestep),
                    format='PDF')
        plt.close(-1)
    else:
        file_results.close()
        file_results_subd.close()<|MERGE_RESOLUTION|>--- conflicted
+++ resolved
@@ -197,7 +197,6 @@
     age_surface_dim = age_surface * vrms_surface * ttransit / yearins / 1.e6
     agetrench = age_surface_dim[argless_dv]  # age at the trench
 
-<<<<<<< HEAD
     # writing the output into a file, all time steps are in one file
     for itrench in np.arange(len(trench)):
       file_results.write("%7.0f %11.7f %10.6f %9.2f %9.2f \n" % (
@@ -207,18 +206,6 @@
                                 velocity_trench[itrench],
                                 agetrench[itrench]
                                 ))
-=======
-    # writing the output into a file, all time steps are in one file  
-    for ii in np.arange(len(trench)):
-      file_results.write("%7.0f %9.2f %11.7f %10.6f %9.2f %9.2f \n" % ( \
-                                     timestep,        \
-                                     time,          \
-                                     velocity.ti_ad,     \
-                                     trench[ii],  \
-                                     velocity_trench[ii], \
-                                     agetrench[ii] \
-                                     ))
->>>>>>> 1de61e93
 
     return trench, ridge, agetrench, dv_trench, dv_ridge
 
@@ -298,7 +285,6 @@
     ax3.set_ylim(
         round(np.amin(dvph2) * 1.1, 1), round(1.5 * np.amax(dvph2), 1))
     ax4.fill_between(
-<<<<<<< HEAD
         ph_coord[:-1], continentsall * velocitymax, velocitymin,  
         facecolor='#8B6914', alpha=0.2)
     ax4.set_ylim(velocitymin, velocitymax)
@@ -310,19 +296,6 @@
     ax1.set_title(timestep,fontsize=args.fontsize)
     ax1.text(0.95, 1.07, str(round(time,0)) + ' My',
             transform=ax1.transAxes, fontsize=args.fontsize)
-=======
-        ph_coord[:-1], continentsall * velocitymax,velocitymin, facecolor='#8B6914', alpha=0.2)
-    ax4.set_ylim(velocitymin, velocitymax)
-
-    ax1.set_ylabel("Concentration", fontsize=args.fontsize)
-    ax2.set_ylabel("Temperature", fontsize=args.fontsize)
-    ax3.set_ylabel("dv", fontsize=args.fontsize)
-    ax4.set_ylabel("Velocity", fontsize=args.fontsize)
-    ax1.set_title(timestep, fontsize=args.fontsize)
-    ax1.text(0.95,1.07,str(round(time,0))+' My', 
-             transform=ax1.transAxes, fontsize=args.fontsize)
->>>>>>> 1de61e93
-
     # topography
     fname = misc.stag_file(args, 'sc', timestep=temp.step, suffix='.dat')
     topo = np.genfromtxt(fname)
@@ -334,13 +307,9 @@
 
     ax31 = ax3.twinx()
     ax31.set_ylabel("Topography [km]", fontsize=args.fontsize)
-<<<<<<< HEAD
     ax31.plot(topo[:, 0],
             topo[:, 1] * args.par_nml['geometry']['d_dimensional'] / 1000.,
             color='black', alpha=0.4)
-=======
-    ax31.plot(topo[:, 0], topo[:, 1] * args.par_nml['geometry']['d_dimensional']/1000., color='black', alpha=0.4)
->>>>>>> 1de61e93
     ax31.set_ylim(topomin, topomax)
     ax31.grid()
     ax3.scatter(trench, dv_trench, c='red')
@@ -366,7 +335,6 @@
     ax1.axhline(y=0, xmin=0, xmax=2 * np.pi,
                 color='black', ls='solid', alpha=0.2)
     ax1.set_ylim(velocitymin, velocitymax)
-<<<<<<< HEAD
     ax1.set_ylabel("Velocity",fontsize=args.fontsize)
     ax1.text(0.95, 1.07, str(round(time,0)) + ' My',
             transform=ax1.transAxes, fontsize=args.fontsize)
@@ -376,17 +344,6 @@
     distance_subd = [] 
     ph_trench_subd = []
     ph_cont_subd = []
-=======
-    ax1.set_ylabel("Velocity", fontsize=args.fontsize)
-    ax1.text(0.95, 1.07, str(round(time,0)) + ' My',
-             transform=ax1.transAxes, fontsize=args.fontsize)
-
-    times_subd=[]
-    age_subd=[]
-    distance_subd=[] 
-    ph_trench_subd=[]
-    ph_cont_subd=[]
->>>>>>> 1de61e93
     for i in range(len(trench)):
         ax1.axvline(
             x=trench[i], ymin=topomin, ymax=topomax,
@@ -424,13 +381,8 @@
             x = ridge[i], ymin = topomin, ymax = topomax,
             color='green', ls='dashed', alpha=0.4)
     ax1.fill_between(
-<<<<<<< HEAD
         ph_coord[:-1], continentsall * velocitymin, velocitymax,
         facecolor='#8B6914', alpha=0.2)
-=======
-            ph_coord[:-1], continentsall * velocitymin, velocitymax,
-            facecolor='#8B6914', alpha=0.2)
->>>>>>> 1de61e93
     ax2.set_ylabel("Topography [km]", fontsize=args.fontsize)
     ax2.axhline(y=0, xmin=0, xmax=2 * np.pi,
                 color='black', ls='solid', alpha=0.2)
@@ -468,15 +420,9 @@
             y=0, xmin=0, xmax=2 * np.pi,
             color='black', ls='solid', alpha=0.2)
         ax1.set_ylim(-5000, 5000)
-<<<<<<< HEAD
         ax1.set_ylabel("Velocity",fontsize=args.fontsize)
         ax1.text(0.95, 1.07, str(round(time,0)) + ' My',
                 transform=ax1.transAxes,fontsize=args.fontsize)
-=======
-        ax1.set_ylabel("Velocity", fontsize=args.fontsize)
-        ax1.text(0.95, 1.07, str(round(time,0)) + ' My',
-                 transform=ax1.transAxes, fontsize=args.fontsize)
->>>>>>> 1de61e93
         agemax = 500
         agemin = -50
         ax1.fill_between(
@@ -547,13 +493,8 @@
     uses velocity field (velocity derivation)
     plots the number of plates over a designated lapse of time
     """
-<<<<<<< HEAD
 
     ttransit = 1.78e15  # My; Earth transit time 
-=======
-    
-    ttransit = 1.78e15  # My; Earth transit time
->>>>>>> 1de61e93
     yearins = 2.16E7
 
     if args.vzcheck:
@@ -564,17 +505,11 @@
                       for i in args.timestep))
         time, ch2o = timedat.data[:, 1][slc], timedat.data[:, 27][slc]
     else:
-<<<<<<< HEAD
         file_results = open(
             'results_plate_velocity_{}_{}_{}.dat'.format(*args.timestep), 'w')
         file_results.write('# it  time  ph_trench vel_trench age_trench\n')
         file_results_subd = open(
             'results_distance_subd_{}_{}_{}.dat'.format(*args.timestep), 'w')
-=======
-        file_results = open('results_plate_velocity_{}_{}_{}.dat'.format(*args.timestep),'w')
-        file_results.write('# it  timestep  time  ph_trench vel_trench age_trench\n')
-        file_results_subd = open('results_distance_subd_{}_{}_{}.dat'.format(*args.timestep),'w')
->>>>>>> 1de61e93
         file_results_subd.write('#  it      time      distance     ph_trench     ph_cont  age_trench \n')
 
     for timestep in range(*args.timestep):
@@ -626,21 +561,14 @@
                 data, tsteps = rprof_data.data, rprof_data.tsteps
                 meta = constants.RPROF_VAR_LIST['u']
                 cols = [meta.prof_idx]
-<<<<<<< HEAD
                 chunks = lambda mydata, nbz: [mydata[ii:ii + nbz] \
                         for ii in range(0, len(mydata), nbz)]
                 nztot = int( np.shape(data)[0] / (np.shape(tsteps)[0]) )
                 radius = np.array( chunks(np.array(data[:, 0], float) + rcmb, nztot) )
-=======
-                chunks = lambda mydata, nbz: [mydata[ii:ii+nbz] for ii in range(0, len(mydata), nbz)]
-                nztot = int(np.shape(data)[0] / (np.shape(tsteps)[0]))
-                radius = np.array(chunks(np.array(data[:, 0], float) + rcmb,nztot))
->>>>>>> 1de61e93
                 donnee = np.array(data[:, cols], float)
                 donnee_chunk = chunks(donnee, nztot)
                 donnee_averaged = np.mean(donnee_chunk, axis = 0)
                 if args.par_nml['boundaries']['air_layer']:
-<<<<<<< HEAD
                     dsa = args.par_nml['boundaries']['air_thickness']
                     myarg = np.argmin( abs( radius[0, :] - radius[0, -1] + dsa )) 
                 else:
@@ -654,26 +582,10 @@
             plot_plates(args, velocity, temp, conc, age, timestep, time,
                     vrms_surface, trenches, ridges, agetrenches,
                     dv_trench, dv_ridge, file_results_subd)
-=======
-                       dsa = args.par_nml['boundaries']['air_thickness']
-                       myarg = np.argmin(abs(radius[0,:] - radius[0,-1] + dsa))
-                else:
-                       myarg=-1
-                vrms_surface = donnee_averaged[myarg,0]
-  
-            time = temp.ti_ad * vrms_surface * ttransit / yearins / 1.e6
-            trenches, ridges, agetrenches, dv_trench, dv_ridge =\
-                detect_plates(args, velocity, age, vrms_surface, file_results, 
-                              timestep, time)
-            plot_plates(args, velocity, temp, conc, age, timestep, time, 
-                        vrms_surface,trenches, ridges, agetrenches,
-                        dv_trench, dv_ridge, file_results_subd)
->>>>>>> 1de61e93
 
             # plot viscosity field with position of trenches and ridges
             fig, axis = plot_scalar(args, viscosity, 'n')
             args.plt.figure(fig.number)
-<<<<<<< HEAD
             axis.text(1., 0.9, str(round(time, 0))+' My',
                     transform=axis.transAxes,fontsize=args.fontsize)
             for itr in np.arange(len(trenches)):
@@ -690,24 +602,6 @@
                 yyt = (viscosity.rcmb + 1.35) * np.sin(ridges[iri])
                 axis.annotate('', xy=(xx,yy), xytext=(xxt,yyt),
                     arrowprops=dict(facecolor='green', shrink=0.05))
-=======
-            axis.text(1., 0.9, str(round(time,0)) + ' My',
-                      transform=axis.transAxes, fontsize=args.fontsize)
-            for ii in np.arange(len(trenches)):
-                    xx = (viscosity.rcmb + 1.02) * np.cos(trenches[ii]) 
-                    yy = (viscosity.rcmb + 1.02) * np.sin(trenches[ii]) 
-                    xxt = (viscosity.rcmb + 1.35) * np.cos(trenches[ii]) 
-                    yyt = (viscosity.rcmb + 1.35) * np.sin(trenches[ii]) 
-                    axis.annotate('', xy=(xx,yy), xytext=(xxt,yyt),
-                                  arrowprops=dict(facecolor='red',shrink=0.05))
-            for ii in np.arange(len(ridges)):
-                    xx = (viscosity.rcmb + 1.02) * np.cos(ridges[ii]) 
-                    yy = (viscosity.rcmb + 1.02) * np.sin(ridges[ii]) 
-                    xxt = (viscosity.rcmb + 1.35) * np.cos(ridges[ii]) 
-                    yyt = (viscosity.rcmb + 1.35) * np.sin(ridges[ii]) 
-                    axis.annotate('', xy=(xx,yy), xytext=(xxt,yyt),
-                                  arrowprops=dict(facecolor='green',shrink=0.05))
->>>>>>> 1de61e93
             args.plt.tight_layout()
             args.plt.savefig(
                 misc.out_name(args, 'n').format(viscosity.step) + '.pdf',
